# Standard labels set (common for all kubernetes repos)
---
labels:
  # Keys for each item: color, name, deleteAfter, previously
  #   deleteAfter: 2006-01-02T15:04:05Z07:00 (rfc3339)
  #   previously: list of previous labels (color name deleteAfter, previously)
  - color: 0ffa16
    name: approved
  - color: fef2c0
    name: approved-for-milestone
  - color: fef2c0
    name: cherrypick-approved
  - color: fef2c0
    name: cherrypick-candidate
  - color: bfe5bf
    name: 'cla: human-approved'
  - color: e11d21
    name: 'cla: no'
  - color: bfe5bf
    name: 'cla: yes'
  - color: e11d21
    name: 'cncf-cla: no'
  - color: bfe5bf
    name: 'cncf-cla: yes'
  - color: e11d21
    name: do-not-merge
  - color: e11d21
    name: do-not-merge/blocked-paths
  - color: e11d21
    name: do-not-merge/cherry-pick-not-approved
  - color: e11d21
    name: do-not-merge/hold
  - color: e11d21
    name: do-not-merge/release-note-label-needed
  - color: e11d21
    name: do-not-merge/work-in-progress
<<<<<<< HEAD
  - color: 006b75
    name: 'help wanted'
    previously:
      - name: help-wanted
      - name: for-new-contributors
  - color: fbca04
    name: keep-open
=======
>>>>>>> 3a590b10
  - color: e11d21
    name: kind/bug
  - color: c7def8
    name: kind/documentation
  - color: c7def8
    name: kind/feature
  - color: 15dd18
    name: lgtm
  - color: d3e2f0
    name: lifecycle/frozen
    previously:
    - color: fbca04
      name: keep-open
  - color: "604460"
    name: lifecycle/rotten
  - color: "795548"
    name: lifecycle/stale
  - color: b60205
    name: needs-ok-to-test
  - color: BDBDBD
    name: needs-rebase
  - color: ededed
    name: needs-sig
  - color: fbca04
    name: ok-to-merge
  - color: fef2c0
    name: priority/awaiting-more-evidence
  - color: fbca04
    name: priority/backlog
  - color: e11d21
    name: priority/critical-urgent
  - color: e11d21
    name: priority/failing-test
  - color: eb6420
    name: priority/important-longterm
  - color: eb6420
    name: priority/important-soon
  - color: ffaa00
    name: queue/blocks-others
  - color: ffaa00
    name: queue/critical-fix
  - color: ffaa00
    name: queue/fix
  - color: ffaa00
    name: queue/multiple-rebases
  - color: c2e0c6
    name: release-note
  - color: c2e0c6
    name: release-note-action-required
  - color: db5a64
    name: release-note-label-needed
  - color: c2e0c6
    name: release-note-none
  - color: d93f0b
    name: requires-release-czar-attention
  - color: eb6420
    name: retest-not-required
  - color: fbca04
    name: retest-not-required-docs-only
  - color: d2b48c
    name: sig/api-machinery
  - color: d2b48c
    name: sig/apps
  - color: d2b48c
    name: sig/architecture
  - color: d2b48c
    name: sig/auth
  - color: d2b48c
    name: sig/autoscaling
  - color: d2b48c
    name: sig/aws
  - color: d2b48c
    name: sig/azure
  - color: d2b48c
    name: sig/big-data
  - color: d2b48c
    name: sig/cli
  - color: d2b48c
    name: sig/cluster-lifecycle
  - color: d2b48c
    name: sig/cluster-ops
  - color: d2b48c
    name: sig/contributor-experience
  - color: d2b48c
    name: sig/docs
  - color: d2b48c
    name: sig/federation
  - color: d2b48c
    name: sig/gcp
  - color: d2b48c
    name: sig/instrumentation
  - color: d2b48c
    name: sig/network
  - color: d2b48c
    name: sig/node
  - color: d2b48c
    name: sig/onprem
  - color: d2b48c
    name: sig/openstack
  - color: d2b48c
    name: sig/release
  - color: d2b48c
    name: sig/rktnetes
  - color: d2b48c
    name: sig/scalability
  - color: d2b48c
    name: sig/scheduling
  - color: d2b48c
    name: sig/service-catalog
  - color: d2b48c
    name: sig/storage
  - color: d2b48c
    name: sig/testing
  - color: d2b48c
    name: sig/ui
  - color: d2b48c
    name: sig/windows
  - color: ee9900
    name: size/L
  - color: eebb00
    name: size/M
  - color: 77bb00
    name: size/S
  - color: ee5500
    name: size/XL
  - color: "009900"
    name: size/XS
  - color: ee0000
    name: size/XXL
  - color: fef2c0
    name: status/in-progress
  - color: fef2c0
    name: status/in-review

unknown:
#  - color: 0052cc
#    name: area/admin
#  - color: 0052cc
#    name: area/admission-control
#  - color: 0052cc
#    name: area/api
#  - color: 0052cc
#    name: area/apiserver
#  - color: 0052cc
#    name: area/app-lifecycle
#  - color: 0052cc
#    name: area/batch
#  - color: 0052cc
#    name: area/build-release
#  - color: 0052cc
#    name: area/cadvisor
#  - color: 0052cc
#    name: area/client-libraries
#  - color: 0052cc
#    name: area/cloudprovider
#  - color: 0052cc
#    name: area/configmap-api
#  - color: 0052cc
#    name: area/controller-manager
#  - color: 0052cc
#    name: area/declarative-configuration
#  - color: 0052cc
#    name: area/dns
#  - color: 0052cc
#    name: area/docker
#  - color: 0052cc
#    name: area/downward-api
#  - color: 0052cc
#    name: area/ecosystem
#  - color: 0052cc
#    name: area/etcd
#  - color: 0052cc
#    name: area/example
#  - color: 0052cc
#    name: area/example/cassandra
#  - color: 0052cc
#    name: area/extensibility
#  - color: 0052cc
#    name: area/HA
#  - color: 0052cc
#    name: area/hw-accelerators
#  - color: 0052cc
#    name: area/images-registry
#  - color: 0052cc
#    name: area/ingress
#  - color: 0052cc
#    name: area/introspection
#  - color: 0052cc
#    name: area/ipv6
#  - color: 0052cc
#    name: area/isolation
#  - color: 0052cc
#    name: area/kube-proxy
#  - color: 0052cc
#    name: area/kubeadm
#  - color: 0052cc
#    name: area/kubectl
#  - color: 0052cc
#    name: area/kubelet
#  - color: 0052cc
#    name: area/kubelet-api
#  - color: 0052cc
#    name: area/logging
#  - color: 0052cc
#    name: area/monitoring
#  - color: 0052cc
#    name: area/node-e2e
#  - color: 0052cc
#    name: area/node-lifecycle
#  - color: 0052cc
#    name: area/nodecontroller
#  - color: d4c5f9
#    name: area/os/coreos
#  - color: d4c5f9
#    name: area/os/fedora
#  - color: d4c5f9
#    name: area/os/gci
#  - color: d4c5f9
#    name: area/os/ubuntu
#  - color: d4c5f9
#    name: area/platform/aws
#  - color: d4c5f9
#    name: area/platform/azure
#  - color: d4c5f9
#    name: area/platform/gce
#  - color: d4c5f9
#    name: area/platform/gke
#  - color: d4c5f9
#    name: area/platform/mesos
#  - color: d4c5f9
#    name: area/platform/vagrant
#  - color: d4c5f9
#    name: area/platform/vsphere
#  - color: 0052cc
#    name: area/release-infra
#  - color: 0052cc
#    name: area/reliability
#  - color: 0052cc
#    name: area/rkt
#  - color: 0052cc
#    name: area/secret-api
#  - color: d93f0b
#    name: area/security
#  - color: 0052cc
#    name: area/stateful-apps
#  - color: 0052cc
#    name: area/swagger
#  - color: 0052cc
#    name: area/system-requirement
#  - color: 0052cc
#    name: area/teardown
#  - color: 0052cc
#    name: area/test
#  - color: 0052cc
#    name: area/test-infra
#  - color: 0052cc
#    name: area/third-party-resource
#  - color: 0052cc
#    name: area/ui
#  - color: 0052cc
#    name: area/upgrade
#  - color: 0052cc
#    name: area/usability
#  - color: 0052cc
#    name: area/workload-api/cronjob
#  - color: 0052cc
#    name: area/workload-api/daemonset
#  - color: 0052cc
#    name: area/workload-api/deployment
#  - color: 0052cc
#    name: area/workload-api/job
#  - color: 0052cc
#    name: area/workload-api/replicaset
#  - color: d93f0b
#    name: beta-blocker
#  - color: fbca04
#    name: flake-has-meta
#  - color: c7def8
#    name: kind/api-change
#  - color: c7def8
#    name: kind/cleanup
#  - color: c7def8
#    name: kind/design
#  - color: c7def8
#    name: kind/enhancement
#  - color: f7c6c7
#    name: kind/flake
#  - color: c7def8
#    name: kind/friction
#  - color: f7c6c7
#    name: kind/mesos-flake
#  - color: c7def8
#    name: kind/new-api
#  - color: c7def8
#    name: kind/old-docs
#  - color: bfe5bf
#    name: kind/postmortem
#  - color: eb6420
#    name: kind/support
#  - color: c7def8
#    name: kind/technical-debt
#  - color: fbca04
#    name: kind/upgrade-test-failure
#  - color: ededed
#    name: needs-ok-to-merge
#  - color: 0e8a16
#    name: non-release-blocker
#  - color: ff0000
#    name: priority/P0
#  - color: ededed
#    name: priority/P1
#  - color: ededed
#    name: priority/P2
#  - color: ededed
#    name: priority/P3
#  - color: d93f0b
#    name: release-blocker
#  - color: ededed
#    name: team/api (deprecated - do not use)
#  - color: ededed
#    name: team/cluster (deprecated - do not use)
#  - color: ededed
#    name: team/control-plane (deprecated - do not use)
#  - color: d2b48c
#    name: team/gke
#  - color: d2b48c
#    name: team/huawei
#  - color: d2b48c
#    name: team/mesosphere
#  - color: d2b48c
#    name: team/redhat
#  - color: ededed
#    name: team/test-infra
#  - color: ededed
#    name: team/ux (deprecated - do not use)
#  - color: d455d0
#    name: triaged<|MERGE_RESOLUTION|>--- conflicted
+++ resolved
@@ -34,16 +34,11 @@
     name: do-not-merge/release-note-label-needed
   - color: e11d21
     name: do-not-merge/work-in-progress
-<<<<<<< HEAD
   - color: 006b75
     name: 'help wanted'
     previously:
       - name: help-wanted
       - name: for-new-contributors
-  - color: fbca04
-    name: keep-open
-=======
->>>>>>> 3a590b10
   - color: e11d21
     name: kind/bug
   - color: c7def8
